--- conflicted
+++ resolved
@@ -541,7 +541,6 @@
         #
         # See #gather_propagation for the format of the returned # +propagation_info+
         def next_event(pending)
-<<<<<<< HEAD
             # this variable is 2 if selected_event is being forwarded, 1 if it
             # is both forwarded and signalled and 0 if it is only signalled
             priority, selected_event = nil
@@ -568,39 +567,6 @@
                 if do_select
                     selected_event = target_event
                     priority       = target_priority
-=======
-            if event_ordering.empty?
-                Roby::EventStructure::Precedence.topological_sort(event_ordering)
-                event_priorities.clear
-                i = 0
-                for ev in event_ordering
-                    event_priorities[ev] = i
-                    i += 1
-                end
-            end
-
-            # HACK: forcefully prefer forwarded targets to signalled ones
-            is_fwd = false
-            selected_event, min_priority = nil, event_ordering.size
-            for propagation_step in pending
-                target_event = propagation_step[0]
-                forwards, signals = *propagation_step[1]
-                target_is_fwd = forwards && !signals
-                if is_fwd && !target_is_fwd
-                    next
-                end
-
-                if priority = event_priorities[target_event]
-                    if priority < min_priority || (!is_fwd && target_is_fwd)
-                        selected_event = target_event
-                        min_priority   = priority
-
-                        is_fwd         = target_is_fwd
-                    end
-                else
-                    selected_event = target_event
-                    break
->>>>>>> e058c8e1
                 end
             end
             [selected_event, *pending.delete(selected_event)]
