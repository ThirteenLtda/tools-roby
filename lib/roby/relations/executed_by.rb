module Roby::TaskStructure
    # This module defines model-level definition of execution agent, for
    # instance to Roby::Task
    module ModelLevelExecutionAgent
	# The model of execution agent for this class
	def execution_agent
	    for klass in ancestors
		if klass.instance_variable_defined?(:@execution_agent)
		    return klass.instance_variable_get(:@execution_agent)
		end
	    end
	    nil
	end

	# Defines a model of execution agent. Doing
	#
	#   TaskModel.executed_by ExecutionAgentModel
	#
	# is equivalent to
	#
	#   task = TaskModel.new
	#   exec = <find a suitable ExecutionAgentModel instance in the plan or
	#	   create a new one>
	#   task.executed_by exec
	#   
	# for all instances of TaskModel. The actual job is done in the
	# ExecutionAgentSpawn module
	def executed_by(agent_model, arguments = Hash.new)
	    @execution_agent = [agent_model, arguments]
	end
    end

    module ExecutionAgentSupport
	# When ExecutionAgent support is included in a model (for instance Roby::Task), add
	# the model-level classes  
        def self.included(klass) # :nodoc:
	    klass.extend Roby::TaskStructure::ModelLevelExecutionAgent
            super
        end

	# Defines a new execution agent for this task.
        def executed_by(agent)
	    return if execution_agent == agent
	    if !agent.event(:start).controlable? && !agent.running?
		raise ArgumentError, "the start event of #{self}'s execution agent #{agent} is not controlable"
	    end
	    # Check that agent defines the :ready event
	    if !agent.has_event?(:ready)
		raise ArgumentError, "execution agent tasks should define the :ready event"
	    end
	    
	    old_agent = execution_agent
	    if old_agent && old_agent != agent
		Roby.debug "an agent is already defined for this task"
		remove_execution_agent old_agent
	    end

	    unless old_agent
		# If the task did have an agent already, these event handlers
		# are already set up
		if running?
		    Roby::Distributed.update(self) do
			agent.forward_to(:stop, self, :aborted)
		    end
		else
		    on(:start) do |ev|
			# The event handler will be called even if the
			# execution agent has been removed. Check that there is
			# actually an execution agent 
			if execution_agent
			    Roby::Distributed.update(self) do
				execution_agent.forward_to(:stop, self, :aborted)
			    end
			end
		    end
		end

		on(:stop) do  |ev|
		    if execution_agent
			Roby::Distributed.update(self) do
			    execution_agent.event(:stop).remove_forwarding event(:aborted)
			    remove_execution_agent execution_agent
			end
		    end
		end
	    end

	    add_execution_agent(agent)
        end

    end

    # The execution_agent defines an agent (process or otherwise) a given
    # task is executed by. It allows to define a class of these execution agent,
    # so that the specific agents are managed externally (load-balancing, ...)
    relation :ExecutionAgent, :parent_name => :executed_task, :child_name => :execution_agent, 
	:noinfo => true, :distribute => false, :single_child => true

    class ExecutionAgentSpawningFailed < Roby::LocalizedError
	attr_reader :agent_model, :error
	def initialize(task, agent_model, error)
	    super(task)
	    @agent_model, @error = agent_model, error
	end
    end
    
    # Add a suitable execution agent to +task+ if its model has a execution
    # agent model (see ModelLevelExecutionAgent), either by reusing one
    # that is already in the plan, or by creating a new one.
    def ExecutionAgent.spawn(task)
	agent_model, arguments = task.model.execution_agent
	candidates = task.plan.find_tasks.
	    with_model(agent_model).
            with_arguments(arguments).
	    self_owned.
	    not_finished

	agent = nil

	if candidates.empty?
	    begin
<<<<<<< HEAD
		agent = agent_model.new
		agent.on(:stop) do |ev|
=======
		agent = agent_model.new(arguments)
		agent.on(:stop) do
>>>>>>> a0e03f48
		    agent.each_executed_task do |task|
			if task.running?
			    task.emit(:aborted, "execution agent #{self} failed") 
			elsif task.pending?
			    task.remove_execution_agent agent
			    spawn(task)
			end
		    end
		end
	    rescue Exception => e
		task.plan.engine.add_error(ExecutionAgentSpawningFailed.new(task, agent_model, e))
	    end
	else
	    running, pending = candidates.partition { |t| t.running? }
	    agent = if running.empty? then pending.first
		    else running.first
		    end
	end
	task.executed_by agent
	agent
    end

    # This module is hooked in Roby::TaskEventGenerator to check that a task
    # which is being started has a suitable execution agent, and to start it if
    # it's not the case
    module ExecutionAgentStart
	def calling(context)
	    super if defined? super
	    return unless symbol == :start

            agent = task.execution_agent
            if !agent
                if task.model.execution_agent
                    raise CommandFailed.new(nil, self), "the model of #{task} requires an execution agent, but the task has none"
                else
                    return
                end
            end

            # Check that the agent matches the model
            agent_model, arguments = task.model.execution_agent
            if agent_model
                if !agent.fullfills?(agent_model, arguments)
                    raise CommandFailed.new(nil, self), "the execution agent #{agent} does not match the required model #{agent_model}, #{arguments}"
                end
            end

	    if agent.finished? || agent.finishing?
		raise CommandFailed.new(nil, self), "task #{task} has an execution agent but it is dead"
	    elsif !agent.event(:ready).happened? && !agent.depends_on?(task)
		postpone(agent.event(:ready), "spawning execution agent #{agent} for #{self}") do
		    if agent.pending?
			agent.event(:ready).if_unreachable(true) do |reason|
			    self.emit_failed "execution agent #{agent} failed to initialize: #{reason}"
			end
			agent.start!
		    end
		end
	    end
	end
    end
    Roby::TaskEventGenerator.include ExecutionAgentStart

    # This module is included in Roby::Plan to automatically add execution agents
    # to tasks that require it and are discovered in the executable plan.
    module ExecutionAgentSpawn
	# Hook into plan discovery to add execution agents to new tasks. 
	# See ExecutionAgentSpawn.spawn
	def added_tasks(tasks)
	    # For now, settle on adding the execution agents only in the
	    # main plan. Otherwise, it is possible that two transactions
	    # will try to add two different agents
	    #
	    # Note that it would be solved by plan merging ...
	    return unless executable?

	    for task in tasks
		if !task.execution_agent && task.model.execution_agent && task.self_owned?
		    ExecutionAgent.spawn(task)
		end
	    end
	end
    end
    Roby::Plan.include ExecutionAgentSpawn
end
<|MERGE_RESOLUTION|>--- conflicted
+++ resolved
@@ -30,7 +30,11 @@
 	end
     end
 
-    module ExecutionAgentSupport
+    # The execution_agent defines an agent (process or otherwise) a given
+    # task is executed by. It allows to define a class of these execution agent,
+    # so that the specific agents are managed externally (load-balancing, ...)
+    relation :ExecutionAgent, :parent_name => :executed_task, :child_name => :execution_agent, 
+	:noinfo => true, :distribute => false, :single_child => true do
 	# When ExecutionAgent support is included in a model (for instance Roby::Task), add
 	# the model-level classes  
         def self.included(klass) # :nodoc:
@@ -89,12 +93,6 @@
         end
 
     end
-
-    # The execution_agent defines an agent (process or otherwise) a given
-    # task is executed by. It allows to define a class of these execution agent,
-    # so that the specific agents are managed externally (load-balancing, ...)
-    relation :ExecutionAgent, :parent_name => :executed_task, :child_name => :execution_agent, 
-	:noinfo => true, :distribute => false, :single_child => true
 
     class ExecutionAgentSpawningFailed < Roby::LocalizedError
 	attr_reader :agent_model, :error
@@ -119,13 +117,8 @@
 
 	if candidates.empty?
 	    begin
-<<<<<<< HEAD
-		agent = agent_model.new
+		agent = agent_model.new(arguments)
 		agent.on(:stop) do |ev|
-=======
-		agent = agent_model.new(arguments)
-		agent.on(:stop) do
->>>>>>> a0e03f48
 		    agent.each_executed_task do |task|
 			if task.running?
 			    task.emit(:aborted, "execution agent #{self} failed") 
