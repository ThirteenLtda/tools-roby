require 'active_support/inflector'
class String # :nodoc: all
    include ActiveSupport::CoreExtensions::String::Inflections
end

require 'roby/config'
require 'facets/kernel/constant'
require 'utilrb/enumerable'
require 'utilrb/time/to_hms'
require 'utilrb/module/cached_enum'
require 'utilrb/module/define_or_reuse'
require 'utilrb/logger'
require 'utilrb/gc/force'
require 'utilrb/hash/to_sym_keys'
require 'utilrb/array/to_s'
require 'utilrb/hash/to_s'
require 'utilrb/set/to_s'

class IO
    def ask(question, default, output_io = STDOUT)
	output_io.print question
	output_io.flush
	loop do
	    answer = readline.chomp.downcase
	    if answer.empty?
		return default
	    elsif answer == 'y'
		return true
	    elsif answer == 'n'
		return false
	    else
		output_io.print "\nInvalid answer, try again: "
		output_io.flush
	    end
	end
    end
end

module Enumerable
    def empty?
	for i in self
	    return false
	end
	true
    end
end

<<<<<<< HEAD
=======
class Module
    # :call-seq
    #   define_under(name, value)   ->              value
    #   define_under(name) { ... }  ->              value
    #
    # Defines a new constant under a given module
    # In the first form, the method gets its value from its argument. 
    # In the second case, it calls the provided block
    def define_under(name, value = nil)
	if old = constants.find { |cn| cn == name.to_s }
	    return const_get(old)
	else
            const_set(name, (value || yield))
        end
    end
end

>>>>>>> a0e03f48
class Thread
    def send_to(object, name, *args, &prc)
	if Thread.current == self
	    object.send(name, *args, &prc)
	else
	    @msg_queue ||= Queue.new
	    @msg_queue << [ object, name, args, prc ]
	end
    end
    def process_events
        @msg_queue ||= Queue.new
	loop do
            object, name, args, block = *@msg_queue.deq(true)
            object.send(name, *args, &block)
        end
    rescue ThreadError
    end
end

module Roby
    @logger = Logger.new(STDERR)
    @logger.level = Logger::WARN
    @logger.progname = "Roby"
    @logger.formatter = lambda { |severity, time, progname, msg| "#{time.to_hms} (#{progname}) #{msg}\n" }

    extend Logger::Hierarchy
    extend Logger::Forward

    class Pool < Queue
	def initialize(klass)
	    @klass = klass
            super()
	end

	def pop
	    value = super(true) rescue nil
	    value || @klass.new
	end
    end

    @mutexes = Pool.new(Mutex)
    @condition_variables = Pool.new(ConditionVariable)
    class << self
        # A pool of mutexes (as a Queue)
        attr_reader :mutexes
        # A pool of condition variables (as a Queue)
        attr_reader :condition_variables
    end

    # call-seq:
    #   condition_variable => cv
    #   condition_variable(true) => cv, mutex
    #   condition_variable { |cv| ... } => value returned by the block
    #   condition_variable(true) { |cv, mutex| ... } => value returned by the block
    #
    # Get a condition variable object from the Roby.condition_variables
    # pool and, if mutex is not true, a Mutex object
    #
    # If a block is given, the two objects are yield and returned into the
    # pool after the block has returned. In that case, the method returns
    # the value returned by the block
    def self.condition_variable(mutex = false)
        cv = condition_variables.pop

        if block_given?
            begin
                if mutex
                    mt = mutexes.pop
                    yield(cv, mt)
                else
                    yield(cv)
                end

            ensure
                return_condition_variable(cv, mt)
            end
        else
            if mutex
                return cv, mutexes.pop
            else
                return cv
            end
        end
    end

    # Returns a ConditionVariable and optionally a Mutex into the
    # Roby.condition_variables and Roby.mutexes pools
    def self.return_condition_variable(cv, mutex = nil)
        condition_variables.push cv
        if mutex
            mutexes.push mutex
        end
        nil
    end

    @global_lock = Mutex.new
    class << self
        # This Mutex object is locked during the event propagation loop, and
        # unlock while this loop is sleeping. It is used to wait for the
        # availability of the main plan.
        attr_reader :global_lock
    end

    def self.taken_global_lock?; Thread.current[:global_lock_taken] end

    # Implements a recursive behaviour on Roby.mutex
    def self.synchronize
        if Thread.current[:global_lock_taken]
            yield
        else
            global_lock.lock
            begin
                Thread.current[:global_lock_taken] = true
                yield
            ensure
                Thread.current[:global_lock_taken] = false
                global_lock.unlock
            end
        end
    end

    class << self
        attr_accessor :enable_deprecation_warnings
    end
    @enable_deprecation_warnings = true

    def self.warn_deprecated(msg)
        if enable_deprecation_warnings
            Roby.warn "Deprecation Warning: #{msg} at #{caller[1]}"
        end
    end
end
<|MERGE_RESOLUTION|>--- conflicted
+++ resolved
@@ -45,8 +45,6 @@
     end
 end
 
-<<<<<<< HEAD
-=======
 class Module
     # :call-seq
     #   define_under(name, value)   ->              value
@@ -64,7 +62,6 @@
     end
 end
 
->>>>>>> a0e03f48
 class Thread
     def send_to(object, name, *args, &prc)
 	if Thread.current == self
