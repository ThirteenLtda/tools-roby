<<<<<<< HEAD
=======
require 'utilrb/weakref'
require 'roby/plan-object'
require 'roby/exceptions'
require 'set'

>>>>>>> c750dcb5
module Roby
    # Event objects are the objects representing a particular emission in the
    # event propagation process. They represent the common propagation
    # information (time, generator, sources, ...) and provide some common
    # functionalities related to propagation as well.
    class Event
        # The generator which emitted this event
	attr_reader :generator

        @@creation_places = Hash.new
	def initialize(generator, propagation_id, context, time = Time.now)
	    @generator, @propagation_id, @context, @time = generator, propagation_id, context.freeze, time

            @@creation_places[object_id] = "#{generator.class}"
	end

	attr_accessor :propagation_id, :context, :time
	protected :propagation_id=, :context=, :time=

<<<<<<< HEAD
        def sources
            result = []
            @sources.delete_if do |ref|
                obj = begin 
                          ref.__getobj__
                      rescue WeakRef::RefError
                      end

                if obj
                    result << obj
                    false
                else
=======
        # The events whose emission triggered this event during the
        # propagation. The events in this set are subject to Ruby's own
        # garbage collection, which means that if a source event is garbage
        # collected (i.e. if all references to the associated task/event
        # generator are removed), it will be removed from this set as well.
        def sources
            result = []
            @sources.delete_if do |ref|
                begin 
                    result << ref.get
                    false
                rescue Utilrb::WeakRef::RefError
>>>>>>> c750dcb5
                    true
                end
            end
            result
        end
<<<<<<< HEAD
        def sources=(sources)
            @sources = sources.map { |obj| WeakRef.new(obj) }
=======

        # Sets the sources. See #sources
        def sources=(sources) # :nodoc:
            @sources = ValueSet.new
            for s in sources
                @sources << Utilrb::WeakRef.new(s)
            end
>>>>>>> c750dcb5
        end

	# To be used in the event generators ::new methods, when we need to reemit
	# an event while changing its 
	def reemit(new_id, new_context = nil)
	    if propagation_id != new_id || (new_context && new_context != context)
		new_event = self.dup
		new_event.propagation_id = new_id
		new_event.context = new_context
		new_event.time = Time.now
		new_event
	    else
		self
	    end
	end

	def name; model.name end
	def model; self.class end
	def inspect # :nodoc:
            "#<#{model.to_s}:0x#{address.to_s(16)} generator=#{generator} model=#{model}"
        end

        # Returns an event generator which will be emitted once +time+ seconds
        # after this event has been emitted.
        def after(time)
            State.at :t => (self.time + time)
        end

	def to_s # :nodoc:
	    "[#{time.to_hms} @#{propagation_id}] #{self.class.to_s}: #{context}"
	end

        def pretty_print(pp) # :nodoc:
            pp.text "[#{time.to_hms} @#{propagation_id}] #{self.class}"
            if context
                pp.breakable
                pp.nest(2) do
                    pp.text "  "
                    pp.seplist(context) { |v| v.pretty_print(pp) }
                end
            end
        end
    end

    # EventGenerator objects are the objects which manage the event generation
    # process (propagation, event creation, ...). They can be combined
    # logically using & and |.
    #
    # === Standard relations
    # - signals: calls the *command* of an event when this generator emits
    # - forwardings: *emits* another event when this generator emits
    #
    # === Hooks
    # The following hooks are defined:
    # * #postponed
    # * #calling
    # * #called
    # * #fired
    # * #signalling
    # * #forwarding
    #
    class EventGenerator < PlanObject
	attr_writer :executable

	# True if this event is executable. A non-executable event cannot be
	# called even if it is controlable
	def executable?; @executable end

	# Creates a new Event generator which is emitted as soon as one of this
	# object and +generator+ is emitted
	def |(generator)
	    OrGenerator.new << self << generator
	end

	# Creates a AndGenerator object which is emitted when both this object
	# and +generator+ are emitted
	def &(generator)
	    AndGenerator.new << self << generator
	end

	attr_enumerable(:handler, :handlers) { Array.new }

	def initialize_copy(old) # :nodoc:
	    super

	    @history = old.history.dup
	end

	def model; self.class end
	# The model name
	def name; model.name end
	# The count of command calls that have not a corresponding emission
	attr_reader :pending
	# True if this event has been called but is not emitted yet
	def pending?; pending end

	# call-seq:
	#   EventGenerator.new
	#   EventGenerator.new(false)
	#   EventGenerator.new(true)
	#   EventGenerator.new { |event| ... }
	#
	# Create a new event generator. If a block is given, the event is
	# controlable and the block is its command. If a +true+ argument is
	# given, the event is controlable and is 'pass-through': it is emitted
	# as soon as its command is called. If no argument is given (or a
	# +false+ argument), then it is not controlable
	def initialize(command_object = nil, &command_block)
	    @preconditions = []
	    @handlers = []
	    @pending  = false
	    @unreachable = false
	    @unreachable_handlers = []

	    if command_object || command_block
		self.command = if command_object.respond_to?(:call)
				   command_object
			       elsif command_block
				   command_block
			       else
				   method(:default_command)
			       end
	    end
	    super() if defined? super
	    @executable = true
	end

	def default_command(context)
	    emit(*context)
	end

	# The current command block
	attr_accessor :command

	# True if this event is controlable
	def controlable?; !!@command end

	# Returns true if the command has been called and false otherwise
	# The command won't be called if #postpone() is called within the
	# #calling hook
	#
	# This is used by propagation code, and should never be called directly
	def call_without_propagation(context) # :nodoc:
	    if !controlable?
		raise EventNotControlable.new(self), "#call called on a non-controlable event"
	    end

	    postponed = catch :postponed do 
		calling(context)
		@pending = true

		plan.propagation_context([self]) do
		    command[context]
		end

		false
	    end

	    if postponed
		@pending = false
		postponed(context, *postponed)
		false
	    else
		called(context)
		true
	    end

	rescue Exception
	    @pending = false
	    raise
	end

	# Call the command associated with self. Note that an event might be
	# non-controlable and respond to the :call message. Controlability must
	# be checked using #controlable?
	def call(*context)
	    if !self_owned?
		raise OwnershipError, "not owner"
	    elsif !controlable?
		raise EventNotControlable.new(self), "#call called on a non-controlable event"
	    elsif !executable?
		raise EventNotExecutable.new(self), "#call called on #{self} which is non-executable event"
	    elsif !Roby.inside_control?
		raise ThreadMismatch, "#call called while not in control thread"
	    end

	    context.compact!
	    if plan.gathering?
		plan.add_event_propagation(false, plan.propagation_sources, self, (context unless context.empty?), nil)
	    else
		Roby.synchronize do
		    errors = plan.propagate_events do |initial_set|
			plan.add_event_propagation(false, nil, self, (context unless context.empty?), nil)
		    end
		    if errors.size == 1
			e = errors.first.exception
			raise e, e.message, e.backtrace
		    elsif !errors.empty?
			for e in errors
			    STDERR.puts e.exception.full_message
			end
			raise "multiple exceptions"
		    end
		end
	    end
	end

	# Establishes signalling and/or event handlers from this event
	# generator. 
        #
        # If +time+ is given it is either a :delay => time association, or a
        # :at => time association. In the first case, +time+ is a floating-point
        # delay in seconds and in the second case it is a Time object which is
        # the absolute point in time at which this propagation must happen.
	def on(signal = nil, time = nil, &handler)
	    if signal
		self.signal(signal, time)
	    end

	    if handler
		check_arity(handler, 1)
		self.handlers << handler
	    end

	    self
	end

	# Adds a signal from this event to +generator+. +generator+ must be
	# controlable.
        #
        # If +time+ is given it is either a :delay => time association, or a
        # :at => time association. In the first case, +time+ is a floating-point
        # delay in seconds and in the second case it is a Time object which is
        # the absolute point in time at which this propagation must happen.
	def signal(generator, timespec = nil)
	    if !generator.controlable?
		raise EventNotControlable.new(self), "trying to establish a signal between #{self} and #{generator}"
	    end
	    timespec = Propagation.validate_timespec(timespec)

	    add_signal generator, timespec
	    self
	end

	# A set of blocks called when this event cannot be emitted again
	attr_reader :unreachable_handlers

	# Calls +block+ if it is impossible that this event is ever emitted
	def if_unreachable(cancel_at_emission = false, &block)
	    unreachable_handlers << [cancel_at_emission, block]
	    block.object_id
	end

        # Returns an event which will be emitted when this event becones
        # unreachable
        def when_unreachable
            # NOTE: the unreachable event is not directly tied to this one from
            # a GC point of view (being able to do this would be useful, but
            # anyway). So, it is possible that it is GCed because the event
            # user did not take care to use it.
            if !@unreachable_event || !@unreachable_event.plan
                result = EventGenerator.new(true)
                if_unreachable(false) do
                    if result.plan
                        result.emit
                    end
                end
                add_causal_link result
                @unreachable_event = result
            end
            @unreachable_event
        end

        # Emit +generator+ when +self+ is fired, without calling the command of
        # +generator+, if any.
        #
        # If +timespec+ is given it is either a :delay => time association, or a
        # :at => time association. In the first case, +time+ is a floating-point
        # delay in seconds and in the second case it is a Time object which is
        # the absolute point in time at which this propagation must happen.
	def forward(generator, timespec = nil)
	    timespec = Propagation.validate_timespec(timespec)
	    add_forwarding generator, timespec
	    self
	end

	# Returns an event which is emitted +seconds+ seconds after this one
	def delay(seconds)
	    if seconds == 0 then self
	    else
		ev = EventGenerator.new
		forward(ev, :delay => seconds)
		ev
	    end
	end

	# Signal the +signal+ event the first time this event is emitted.  If
	# +time+ is non-nil, delay the signalling this many seconds. 
	def signal_once(signal, time = nil); once(signal, time) end

	# Equivalent to #on, but call the handler and/or signal the target
	# event only once.
	def once(signal = nil, time = nil)
	    handler = nil
	    on(signal, time) do |context|
		yield(context) if block_given?
		self.handlers.delete(handler)
		remove_signal(signal) if signal
	    end
	    handler = self.handlers.last
	end

	# Forwards to +ev+ only once
	def forward_once(ev)
	    forward(ev)
	    once do
		remove_forwarding ev
	    end
	end

	def to_event; self end

	# Returns the set of events directly related to this one
	def related_events(result = nil); related_objects(nil, result) end
	# Returns the set of tasks directly related to this event
	def related_tasks(result = nil)
	    result ||= ValueSet.new
	    for ev in related_events
		if ev.respond_to?(:task)
		    result << ev.task
		end
	    end
	    result
	end

	# Create a new event object for +context+
	def new(context); Event.new(self, plan.propagation_id, context, Time.now) end

	# Adds a propagation originating from this event to event propagation
	def add_propagation(only_forward, event, signalled, context, timespec) # :nodoc:
	    if self == signalled
		raise PropagationError, "#{self} is trying to signal itself"
	    elsif !only_forward && !signalled.controlable?
		raise PropagationError, "trying to signal #{signalled} from #{self}"
	    end

	    plan.add_event_propagation(only_forward, [event], signalled, context, timespec)
	end
	private :add_propagation

	# Do fire this event. It gathers the list of signals that are to
	# be propagated in the next step and calls fired()
	#
	# This method is always called in a propagation context
	def fire(event)
	    plan.propagation_context([event]) do |result|
		each_signal do |signalled|
		    add_propagation(false, event, signalled, event.context, self[signalled, EventStructure::Signal])
		end
		each_forwarding do |signalled|
		    add_propagation(true, event, signalled, event.context, self[signalled, EventStructure::Forwarding])
		end

		@happened = true
		fired(event)

		call_handlers(event)
	    end
	end

	private :fire
	
	# Call the event handlers defined for this event generator
	def call_handlers(event)
	    # Since we are in a gathering context, call
	    # to other objects are not done, but gathered in the 
	    # :propagation TLS
	    each_handler do |h| 
		begin
		    h.call(event)
		rescue Exception => e
		    plan.add_error( EventHandlerError.new(e, event) )
		end
	    end
	end

	# Raises an exception object when an event whose command has been
	# called won't be emitted (ever)
	def emit_failed(*what)
	    what, message = *what
	    what ||= EmissionFailed

	    if !message && what.respond_to?(:to_str)
		message = what.to_str
		what = EmissionFailed
	    end

	    failure_message = "failed to emit #{self}: #{message}"
	    error = if Class === what then what.new(nil, self)
		    else what
		    end
	    error = error.exception failure_message

	    plan.add_error(error)

	ensure
	    @pending = false
	end

	# Emits the event regardless of wether we are in a propagation context
	# or not Returns true to match the behavior of
	# #call_without_propagation
	#
	# This is used by event propagation. Do not call directly: use #call instead
	def emit_without_propagation(context) # :nodoc:
	    if !executable?
		raise EventNotExecutable.new(self), "#emit called on #{self} which is not executable"
	    end

	    emitting(context)

	    # Create the event object
	    event = new(context)
	    unless event.respond_to?(:context)
		raise TypeError, "#{event} is not a valid event object in #{self}"
	    end
	    event.sources = plan.propagation_source_events
	    fire(event)

	    true

	ensure
	    @pending = false
	end

	# Emit the event with +context+ as the event context
	def emit(*context)
	    if !executable?
		raise EventNotExecutable.new(self), "#emit called on #{self} which is not executable"
	    elsif !self_owned?
		raise OwnershipError, "cannot emit an event we don't own. #{self} is owned by #{owners}"
	    elsif !Roby.inside_control?
		raise ThreadMismatch, "#emit called while not in control thread"
	    end

	    context.compact!
	    if plan.gathering?
		plan.add_event_propagation(true, plan.propagation_sources, self, (context unless context.empty?), nil)
	    else
		Roby.synchronize do
		    errors = plan.propagate_events do |initial_set|
			plan.add_event_propagation(true, plan.propagation_sources, self, (context unless context.empty?), nil)
		    end
		    if errors.size == 1
			e = errors.first.exception
			raise e, e.message, e.backtrace
		    elsif !errors.empty?
			for e in errors
			    STDERR.puts e.full_message
			end
			raise "multiple exceptions"
		    end
		end
	    end
	end

	# Deprecated. Instead of using
	#   dest.emit_on(source)
	# now use
	#   source.forward(dest)
	def emit_on(generator, timespec = nil)
	    generator.forward(self, timespec)
	    self
	end

        # Sets up +ev+ and +self+ to represent that the command of +self+ is to
        # be achieved by the emission of +ev+. It is to be used in a command
        # handler:
        #
	#   event :start do |context|
	#	init = <create an initialization event>
	#	event(:start).achieve_with(init)
	#   end
        #
        # If +ev+ becomes unreachable, an EmissionFailed exception will be
        # raised. If a block is given, it is supposed to return the context of
        # the event emitted by +self+, given the context of the event emitted
        # by +ev+.
        #
        # From an event propagation point of view, it looks like:
        # TODO: add a figure
	def achieve_with(ev)
	    stack = caller(1)
	    if block_given?
		ev.add_causal_link self
		ev.once do |context|
		    self.emit(yield(context))
		end
	    else
		ev.forward_once self
	    end

	    ev.if_unreachable(true) do |reason|
		msg = "#{ev} is unreachable#{ " (#{reason})" if reason }, in #{stack.first}"
		if ev.respond_to?(:task)
		    msg << "\n  " << ev.task.history.map { |ev| "#{ev.time.to_hms} #{ev.symbol}: #{ev.context}" }.join("\n  ")
		end
		emit_failed(UnreachableEvent.new(self, reason), msg)
	    end
	end
	# For backwards compatibility. Use #achieve_with.
	def realize_with(task); achieve_with(task) end

	# A [time, event] array of past event emitted by this object
	attribute(:history) { Array.new }
	# True if this event has been emitted once.
	attr_predicate :happened
	# Last event to have been emitted by this generator
	def last; history.last end

        # Defines a precondition handler for this event. Precondition handlers
        # are blocks which are called just before the event command is called.
        # If the handler returns false, the calling is aborted by a
        # PreconditionFailed exception
	def precondition(reason = nil, &block)
	    @preconditions << [reason, block]
	end

	# Yields all precondition handlers defined for this generator
	def each_precondition # :yield:reason, block
	    @preconditions.each { |o| yield(o) } 
	end

	# Call #postpone in #calling to announce that the event should not be
	# called now, but should be called back when +generator+ is emitted
	#
	# A reason string can be provided for debugging purposes
	def postpone(generator, reason = nil)
	    generator.on self
	    yield if block_given?
	    throw :postponed, [generator, reason]
	end

	# Hook called when the event has been postponed. See #postpone
	def postponed(context, generator, reason); super if defined? super end	

	# Call this method in the #calling hook to cancel calling the event
	# command. This raises an EventCanceled exception with +reason+ for
	# message
	def cancel(reason = nil)
	    raise EventCanceled.new(self), (reason || "event canceled")
	end

	# Hook called when this event generator is called (i.e. the associated
	# command is), before the command is actually called. Think of it as a
	# pre-call hook.
	#
	# The #postpone method can be called in this hook
	def calling(context)
	    super if defined? super 
	    each_precondition do |reason, block|
		result = begin
			     block.call(self, context)
			 rescue EventPreconditionFailed => e
			     e.generator = self
			     raise
			 end

		if !result
		    raise EventPreconditionFailed.new(self), "precondition #{reason} failed"
		end
	    end
	end

	# Hook called just after the event command has been called
	def called(context); super if defined? super end

	# Hook called when this generator has been fired. +event+ is the Event object
	# which has been created.
	def fired(event)
	    unreachable_handlers.delete_if { |cancel, _| cancel }

	    history << event
	    if EventGenerator.event_gathering.has_key?(event.generator)
		for c in EventGenerator.event_gathering[event.generator]
		    c << event
		end
	    end

	    super if defined? super
	end

	# Hook called just before the +to+ generator is signalled by this
	# generator. +event+ is the Event object which has been generated by
	# this model
	def signalling(event, to); super if defined? super end
	
	# Hook called just before the propagation forwards +self+ to +to+.
	# +event+ is the Event object which has been generated by this model
	def forwarding(event, to); super if defined? super end
	
	# Hook called when this event will be emitted
	def emitting(context); super if defined? super end

	# call-seq:
	#   filter(new_context) => filtering_event
	#   filter { |context| ... } => filtering_event
	#
	# Returns an event generator which forwards the events fired by this
	# one, but by changing the context. In the first form, the new context
	# is set to +new_context+.  In the second form, to the value returned
	# by the given block
	def filter(*new_context, &block)
	    filter = FilterGenerator.new(new_context, &block)
	    self.on(filter)
	    filter
	end

	# Returns a new event generator which emits until the +limit+ event is
	# sent
	#
	#   source, ev, limit = (1..3).map { EventGenerator.new(true) }
	#   ev.until(limit).on { STDERR.puts "FIRED !!!" }
	#   source.on ev
	#
	# Will do
	#
	#   source.call # => FIRED !!!
	#   limit.emit
	#   source.call # => 
	#
	# See also UntilGenerator
	def until(limit); UntilGenerator.new(self, limit) end
	
	# Checks that ownership allows to add the self => child relation
	def add_child_object(child, type, info) # :nodoc:
	    unless child.read_write?
		raise OwnershipError, "cannot add an event relation on a child we don't own. #{child} is owned by #{child.owners.to_a} (plan is owned by #{plan.owners.to_a if plan})"
	    end

	    super
	end

	@@event_gathering = Hash.new { |h, k| h[k] = ValueSet.new }
	# If a generator in +events+ fires, add the fired event in +collection+
	def self.gather_events(collection, events)
	    for ev in events
		event_gathering[ev] << collection
	    end
	end
	# Remove the notifications that have been registered for +collection+
	def self.remove_event_gathering(collection)
	    @@event_gathering.delete_if do |_, collections| 
		collections.delete(collection)
		collections.empty?
	    end
	end
	# An array of [collection, events] elements, collection being the
	# object in which we must add the fired events, and events the set of
	# event generators +collection+ is listening for.
	def self.event_gathering; @@event_gathering end

	attr_predicate :unreachable?

	# Called internally when the event becomes unreachable
	def unreachable!(reason = nil, plan = self.plan)
	    return if @unreachable
	    @unreachable = true

            EventGenerator.event_gathering.delete(self)

	    unreachable_handlers.each do |_, block|
		begin
		    block.call(reason)
		rescue Exception => e
		    plan.add_error(EventHandlerError.new(e, self))
		end
	    end
	    unreachable_handlers.clear
	end

	def pretty_print(pp) # :nodoc:
	    pp.text to_s
	    pp.group(2, ' {', '}') do
		pp.breakable
		pp.text "owners: "
		pp.seplist(owners) { |r| pp.text r.to_s }

		pp.breakable
		pp.text "relations: "
		pp.seplist(relations) { |r| pp.text r.name }
	    end
	end
    end


    # This generator reemits an event after having changed its context. See
    # EventGenerator#filter for a more complete explanation
    class FilterGenerator < EventGenerator
	def initialize(user_context, &block)
	    if block && !user_context.empty?
		raise ArgumentError, "you must set either the filter or the value, not both"
	    end

	    if block
		super() do |context| 
		    context = context.map do |val|
			block.call(val)
		    end
		    emit(*context)
		end
	    else
		super() do 
		    emit(*user_context)
		end
	    end
	end
    end

    # Event generator which fires when all its source events have fired
    # See EventGenerator#& for a more complete description
    class AndGenerator < EventGenerator
	def initialize
	    super do |context|
		emit_if_achieved(context)
	    end

	    # This hash is a event_generator => event mapping of the last
	    # events of each event generator. We compare the event stored in
	    # this hash with the last events of each source to know if the
	    # source fired since it has been added to this AndGenerator
	    @events = Hash.new

	    # This flag is true unless we are not waiting for the emission
	    # anymore.
	    @active = true
	end

	# Resets the waiting. If the event has already been emitted, it re-arms
	# it.
	def reset
	    @active = true
	    each_parent_object(EventStructure::Signal) do |source|
		@events[source] = source.last
		if source.respond_to?(:reset)
		    source.reset
		end
	    end
	end

	def emit_if_achieved(context) # :nodoc:
	    return unless @active
	    each_parent_object(EventStructure::Signal) do |source|
		return if @events[source] == source.last
	    end
	    @active = false
	    emit(nil)
	end

	def empty?; events.empty? end
	
	# Adds a new source to +events+ when a source event is added
	def added_parent_object(parent, relations, info) # :nodoc:
	    super if defined? super
	    return unless relations.include?(EventStructure::Signal)
	    @events[parent] = parent.last

	    # If the parent is unreachable, check that it has neither been
	    # removed, nor it has been emitted
	    parent.if_unreachable(true) do |reason|
		if @events[parent] == parent.last
		    unreachable!(reason || parent)
		end
	    end
	end

	# Removes a source from +events+ when the source is removed
	def removed_parent_object(parent, relations) # :nodoc:
	    super if defined? super
	    return unless relations.include?(EventStructure::Signal)
	    @events.delete(parent)
	end

	# The set of source events
	def events;  parent_objects(EventStructure::Signal) end
	# The set of events which we are waiting for
	def waiting; parent_objects(EventStructure::Signal).find_all { |ev| @events[ev] == ev.last } end
	
	# Add a new source to this generator
	def << (generator)
	    generator.add_signal self
	    self
	end
    end

    # Event generator which fires when the first of its source events fires.
    # All event generators which signal this one are considered as sources.
    #
    # See also EventGenerator#| and #<<
    class OrGenerator < EventGenerator
        # Creates a new OrGenerator without any sources.
	def initialize
	    super do |context|
		emit_if_first(context)
	    end
	    @active = true
	end

        # True if there is no source event for this combinator.
	def empty?; parent_objects(EventStructure::Signal).empty? end

        # Reset its state, so as to behave as if no source has ever
        # been emitted.
	def reset
	    @active = true
	    each_parent_object(EventStructure::Signal) do |source|
		if source.respond_to?(:reset)
		    source.reset
		end
	    end
	end

	def emit_if_first(context) # :nodoc:
	    return unless @active
	    @active = false
	    emit(context)
	end

	def added_parent_object(parent, relations, info) # :nodoc:
	    super if defined? super
	    return unless relations.include?(EventStructure::Signal)

	    parent.if_unreachable(true) do |reason|
		if !happened? && parent_objects(EventStructure::Signal).all? { |ev| ev.unreachable? }
		    unreachable!(reason || parent)
		end
	    end
	end

	# Adds +generator+ to the sources of this event
	def << (generator)
	    generator.add_signal self
	    self
	end
    end

    # This event generator combines a source and a limit in a temporal pattern.
    # The generator acts as a pass-through for the source, until the limit is
    # itself emitted. It means that:
    #
    # * before the limit is emitted, the generator will emit each time its
    #  source emits 
    # * since the point where the limit is emitted, the generator
    #   does not emit anymore
    #
    # See also EventGenerator#until
    class UntilGenerator < Roby::EventGenerator
        # Creates a until generator for the given source and limit event
        # generators
	def initialize(source = nil, limit = nil)
	    super() do |context|
		plan.remove_object(self) if plan 
		clear_relations
	    end

	    if source && limit
		source.forward(self)
		limit.signal(self)
	    end
	end
    end

    unless defined? EventStructure
	EventStructure = RelationSpace(EventGenerator)
    end
end
<|MERGE_RESOLUTION|>--- conflicted
+++ resolved
@@ -1,11 +1,3 @@
-<<<<<<< HEAD
-=======
-require 'utilrb/weakref'
-require 'roby/plan-object'
-require 'roby/exceptions'
-require 'set'
-
->>>>>>> c750dcb5
 module Roby
     # Event objects are the objects representing a particular emission in the
     # event propagation process. They represent the common propagation
@@ -25,20 +17,6 @@
 	attr_accessor :propagation_id, :context, :time
 	protected :propagation_id=, :context=, :time=
 
-<<<<<<< HEAD
-        def sources
-            result = []
-            @sources.delete_if do |ref|
-                obj = begin 
-                          ref.__getobj__
-                      rescue WeakRef::RefError
-                      end
-
-                if obj
-                    result << obj
-                    false
-                else
-=======
         # The events whose emission triggered this event during the
         # propagation. The events in this set are subject to Ruby's own
         # garbage collection, which means that if a source event is garbage
@@ -51,16 +29,11 @@
                     result << ref.get
                     false
                 rescue Utilrb::WeakRef::RefError
->>>>>>> c750dcb5
                     true
                 end
             end
             result
         end
-<<<<<<< HEAD
-        def sources=(sources)
-            @sources = sources.map { |obj| WeakRef.new(obj) }
-=======
 
         # Sets the sources. See #sources
         def sources=(sources) # :nodoc:
@@ -68,7 +41,6 @@
             for s in sources
                 @sources << Utilrb::WeakRef.new(s)
             end
->>>>>>> c750dcb5
         end
 
 	# To be used in the event generators ::new methods, when we need to reemit
