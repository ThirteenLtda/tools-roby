--- conflicted
+++ resolved
@@ -17,18 +17,15 @@
 
     def test_definition
 	r1, r2 = nil
-<<<<<<< HEAD
 	assert_kind_of(Module, TestRelationSpace)
         r1 = TestRelationSpace.relation :R1
         r2 = TestRelationSpace.relation :R2s, :child_name => :child, :parent_name => :parent
 
         assert_equal(r1, r1.support.class_variable_get("@@__r_R1__"))
-=======
 	space = Roby::RelationSpace(klass)
         r1 = space.relation :R1
         r2 = space.relation :R2s, :child_name => :child, :parent_name => :parent
 	assert(Module === space)
->>>>>>> 4f1b7ba4
 
 	n = TestRelationVertex.new
 	assert_equal(r2, TestRelationSpace.const_get('R2s'))
