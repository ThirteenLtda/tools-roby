--- conflicted
+++ resolved
@@ -274,15 +274,9 @@
 	# Check event handlers
 	FlexMock.use do |mock|
 	    ev = EventGenerator.new(true)
-<<<<<<< HEAD
-	    plan.discover(ev)
+	    plan.add(ev)
 	    ev.on { |ev| mock.handler ; raise RuntimeError }
 	    ev.on { |ev| mock.handler }
-=======
-	    plan.add(ev)
-	    ev.on { mock.handler ; raise RuntimeError }
-	    ev.on { mock.handler }
->>>>>>> a0e03f48
 	    mock.should_receive(:handler).twice
 	    assert_original_error(RuntimeError, EventHandlerError) { ev.call }
 	end
@@ -316,13 +310,8 @@
 
 	    mock.should_receive(:other_once_handler).once
 	    mock.should_receive(:other_event_processing).once
-<<<<<<< HEAD
-	    Roby.once { mock.other_once_handler }
-	    plan.add_propagation_handler { |plan| mock.other_event_processing }
-=======
 	    engine.once { mock.other_once_handler }
 	    engine.add_propagation_handler { |plan| mock.other_event_processing }
->>>>>>> a0e03f48
 
 	    begin
 		process_events
