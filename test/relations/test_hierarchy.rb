--- conflicted
+++ resolved
@@ -15,14 +15,7 @@
 	    argument :id
 	    include tag
 	end
-<<<<<<< HEAD
-
-        assert(klass.ancestors.find { |m| m == Roby::TaskStructure::Hierarchy.support })
-	plan.discover(t1 = SimpleTask.new)
-        assert(t1.respond_to?(:realized_by))
-=======
 	plan.add(t1 = SimpleTask.new)
->>>>>>> a0e03f48
 
 	# Check validation of the model
 	child = nil
