$LOAD_PATH.unshift File.expand_path(File.join('..', 'lib'), File.dirname(__FILE__))
require 'roby/test/common'
require 'roby/test/testcase'
require 'roby/test/tasks/simple_task'
require 'flexmock'

class TC_Test_TestCase < Test::Unit::TestCase 
    include Roby::Test
    include Roby::Test::Assertions
    
    def setup
        Roby.app.setup_global_singletons

        @plan    = Roby.plan
        @control = Roby.control
        @engine  = Roby.engine
        super
    end

    def test_assert_any_event
	plan.add(t = SimpleTask.new)
	t.start!
	assert_nothing_raised do
	    assert_any_event(t.event(:start))
	end

	t.success!
	assert_nothing_raised do
	    assert_any_event(t.event(:start))
	    assert_any_event([t.event(:success)], [t.event(:stop)])
	end

	plan.add(t = SimpleTask.new)
	t.start!
	t.failed!
	assert_raises(MiniTest::Assertion) do
	    assert_any_event([t.event(:success)], [t.event(:stop)])
	end

	Roby.logger.level = Logger::FATAL
        Robot.logger.level = Logger::FATAL
	engine.run
	plan.add_permanent(t = SimpleTask.new)
	assert_any_event(t.event(:success)) do 
	    t.start!
	    t.success!
	end

<<<<<<< HEAD
	# Make control quit and check that we get ControlQuitError
	plan.add_mission(t = SimpleTask.new)
	assert_raises(MiniTest::Assertion) do
=======
	plan.add_permanent(t = SimpleTask.new)
	assert_raises(Test::Unit::AssertionFailedError) do
>>>>>>> 4987747e
	    assert_any_event(t.event(:success)) do
		t.start!
		t.failed!
	    end
	end

	## Same test, but check that the assertion succeeds since we *are*
	## checking that +failed+ happens
	plan.add_permanent(t = SimpleTask.new)
	assert_nothing_raised do
	    assert_any_event(t.event(:failed)) do
		t.start!
		t.failed!
	    end
	end
    end

    def test_assert_succeeds
	engine.run
    
	task = Class.new(SimpleTask) do
	    forward :start => :success
	end.new
	assert_nothing_raised do
	    assert_succeeds(task)
	end

	task = Class.new(SimpleTask) do
	    forward :start => :failed
	end.new
	assert_raises(MiniTest::Assertion) do
	    assert_succeeds(task)
	end
    end

    def test_sampling
	engine.run

	i = 0
        # Sampling of 1s, every 100ms (== 1 cycle)
	samples = Roby::Test.sampling(1, 0.1, :time_test, :index, :dummy) do
	    i += 1
	    [engine.cycle_start, i + rand / 10 - 0.05, rand / 10 + 0.95]
	end
	cur_size = samples.size

	# Check the result
	samples.each { |a| assert_equal(a.time_test, a.t) }
	samples.each_with_index do |a, i|
	    next if i == 0
	    assert(a.dt)
	    assert_in_delta(0.1, a.dt, 0.01)
	end
	samples.each_with_index do |a, b| 
	    assert_in_delta(b + 1, a.index, 0.05)
	end

	# Check that the handler has been removed
	assert_equal(cur_size, samples.size)

	samples
    end

    def test_stats
	samples = test_sampling
	stats = Roby::Test.stats(samples, :dummy => :absolute)
	assert_in_delta(1, stats.index.mean, 0.05)
	assert_in_delta(0.025, stats.index.stddev, 0.1)
	assert_in_delta(1, stats.dummy.mean, 0.05)
	assert_in_delta(0.025, stats.dummy.stddev, 0.1)
	assert_in_delta(0.1, stats.dt.mean, 0.001, stats.dt)
	assert_in_delta(0, stats.dt.stddev, 0.001)

	stats = Roby::Test.stats(samples, :index => :rate, :dummy => :absolute_rate)
	assert_in_delta(10, stats.index.mean,  1)
	assert_in_delta(0.25, stats.index.stddev, 0.5)
	assert_in_delta(10, stats.dummy.mean,  1)
	assert_in_delta(0.25, stats.dummy.stddev, 0.5)
    end
end
<|MERGE_RESOLUTION|>--- conflicted
+++ resolved
@@ -46,14 +46,8 @@
 	    t.success!
 	end
 
-<<<<<<< HEAD
-	# Make control quit and check that we get ControlQuitError
-	plan.add_mission(t = SimpleTask.new)
-	assert_raises(MiniTest::Assertion) do
-=======
 	plan.add_permanent(t = SimpleTask.new)
 	assert_raises(Test::Unit::AssertionFailedError) do
->>>>>>> 4987747e
 	    assert_any_event(t.event(:success)) do
 		t.start!
 		t.failed!
